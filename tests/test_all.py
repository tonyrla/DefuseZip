from DefuseZip.loader import DefuseZip
import tempfile
from pathlib import Path
import pytest
import sys
from shutil import copy


class Test_all:
    DANGEROUS = True
    SAFE = False
    testdata = [
        ("LICENSE.zip", SAFE),
        ("single.zip", SAFE),
        ("double_nested.zip", SAFE),
        ("travelsal.zip", DANGEROUS),
        ("medium_zipbomb.zip", DANGEROUS),
        ("big_zipbomb.zip", DANGEROUS),
        ("bigger_zipbomb.zip", DANGEROUS),
        ("huge_zipbomb.zip", DANGEROUS),
        ("zblg_BAMSOFTWARE.zip", DANGEROUS)
        # ,('zbxl_BAMSOFTWARE.zip', DANGEROUS)
    ]

    def test_LICENCE_no_travelsal(self):
        file = Path(__file__).parent / "example_zips" / "LICENSE.zip"
        defusezip = DefuseZip(
            file,
            nested_levels_limit=100,
            killswitch_seconds=5,
            nested_zips_limit=100000,
            ratio_threshold=1032,
        )
        defusezip.scan()
        assert not defusezip.has_travelsal()

    def test_travelsal_dangerous(self):
        file = Path(__file__).parent / "example_zips" / "travelsal.zip"
        defusezip = DefuseZip(
            file,
            nested_levels_limit=100,
            killswitch_seconds=5,
            nested_zips_limit=100000,
            ratio_threshold=1032,
        )
        defusezip.scan()
        assert defusezip.is_dangerous()

    @pytest.mark.parametrize("filename,expected", testdata)
    def test_is_safe(self, filename: str, expected: bool):
        file = Path(__file__).parent / "example_zips" / filename
        defusezip = DefuseZip(
            file,
            nested_levels_limit=100,
            killswitch_seconds=5,
            nested_zips_limit=100000,
            ratio_threshold=1032,
        )
        defusezip.scan()
        assert defusezip.is_dangerous() == expected

    testdata2 = [
        ("nonexistant.zip", FileNotFoundError, False),
        ("exists_for_a_while.zip", FileNotFoundError, True),
    ]

    @pytest.mark.parametrize("filename, expected, create", testdata2)
    def test_not_found(self, filename: str, expected: bool, create: bool):
        zfile = Path(__file__).parent / "example_zips" / filename
        if create:
            cp = Path(zfile.parent / "single.zip")
            copy(cp, zfile)
        with pytest.raises(FileNotFoundError):
            defusezip = DefuseZip(
                zfile,
                nested_levels_limit=100,
                killswitch_seconds=5,
                nested_zips_limit=100000,
                ratio_threshold=1032,
            )
            if create:
                zfile.unlink()
            defusezip.scan()

    def test_output_safe(self, capsys):
        file = Path(__file__).parent / "example_zips" / "LICENSE.zip"
        defusezip = DefuseZip(
            file,
            nested_levels_limit=100,
            killswitch_seconds=5,
            nested_zips_limit=100000,
            ratio_threshold=1032,
        )
        defusezip.scan()
        defusezip.output()
        captured = capsys.readouterr()

        assert "Dangerous = False" in captured.out

    def test_safe_extract(self):
        file = Path(__file__).parent / "example_zips" / "single.zip"
<<<<<<< HEAD
        retval = False
=======
>>>>>>> 740e31e0
        defusezip = DefuseZip(
            file,
            nested_levels_limit=100,
            killswitch_seconds=5,
            nested_zips_limit=100000,
            ratio_threshold=1032,
        )
        defusezip.scan()
<<<<<<< HEAD
        if sys.platform == "win32":
            with pytest.raises(NotImplementedError):
                with tempfile.TemporaryDirectory() as tmpdir:
                    retval = defusezip.safe_extract(tmpdir, max_cpu_time=60)
                    dest = Path(tmpdir)
                    ex = any(dest.iterdir())
            # expected value to true, because the real test on windows is NotImplementedError
            ex = True
            retval = True
        else:
            with tempfile.TemporaryDirectory() as tmpdir:
                defusezip.safe_extract(tmpdir, max_cpu_time=60)
                dest = Path(tmpdir)
                ex = any(dest.iterdir())
=======
        with tempfile.TemporaryDirectory() as tmpdir:
            defusezip.safe_extract(tmpdir, max_cpu_time=60)
            dest = Path(tmpdir)
            ex = any(dest.iterdir())
>>>>>>> 740e31e0

        assert ex
        assert retval

    def test_output_dangerous(self, capsys):
        file = Path(__file__).parent / "example_zips" / "travelsal.zip"
        defusezip = DefuseZip(
            file,
            nested_levels_limit=100,
            killswitch_seconds=5,
            nested_zips_limit=100000,
            ratio_threshold=1032,
        )
        defusezip.scan()
        defusezip.output()
        captured = capsys.readouterr()

        assert "Dangerous = True" in captured.out

    def test_no_scan(self, capsys):
        if sys.platform == "win32":
            assert True
            return True
        file = Path(__file__).parent / "example_zips" / "travelsal.zip"
        defusezip = DefuseZip(
            file,
            nested_levels_limit=100,
            killswitch_seconds=5,
            nested_zips_limit=100000,
            ratio_threshold=1032,
        )
        with pytest.raises(Exception):
            defusezip.safe_extract(Path.cwd())

    def test_extract_deleted_file(self, capsys):
        if sys.platform == "win32":
            assert True
            return True
        zfile = Path(__file__).parent / "example_zips" / "deleted.zip"

        cp = Path(zfile.parent / "single.zip")
        copy(cp, zfile)
        defusezip = DefuseZip(
            zfile,
            nested_levels_limit=100,
            killswitch_seconds=5,
            nested_zips_limit=100000,
            ratio_threshold=1032,
        )
        defusezip.scan()
        zfile.unlink()
        with pytest.raises(FileNotFoundError):
            with tempfile.TemporaryDirectory() as tmpdir:
                defusezip.safe_extract(Path(tmpdir))<|MERGE_RESOLUTION|>--- conflicted
+++ resolved
@@ -99,10 +99,8 @@
 
     def test_safe_extract(self):
         file = Path(__file__).parent / "example_zips" / "single.zip"
-<<<<<<< HEAD
         retval = False
-=======
->>>>>>> 740e31e0
+
         defusezip = DefuseZip(
             file,
             nested_levels_limit=100,
@@ -111,7 +109,6 @@
             ratio_threshold=1032,
         )
         defusezip.scan()
-<<<<<<< HEAD
         if sys.platform == "win32":
             with pytest.raises(NotImplementedError):
                 with tempfile.TemporaryDirectory() as tmpdir:
@@ -126,12 +123,6 @@
                 defusezip.safe_extract(tmpdir, max_cpu_time=60)
                 dest = Path(tmpdir)
                 ex = any(dest.iterdir())
-=======
-        with tempfile.TemporaryDirectory() as tmpdir:
-            defusezip.safe_extract(tmpdir, max_cpu_time=60)
-            dest = Path(tmpdir)
-            ex = any(dest.iterdir())
->>>>>>> 740e31e0
 
         assert ex
         assert retval

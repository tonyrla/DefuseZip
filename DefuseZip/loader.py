--- conflicted
+++ resolved
@@ -145,29 +145,18 @@
                 self.__nested_zips_limit
                 and self.nested_zips_count > self.__nested_zips_limit
             ):
-<<<<<<< HEAD
                 self.__nested_zips_limit_reached = True  # pragma: no cover
             else:
                 self.__nested_zips_limit_reached = False  # pragma: no cover
-=======
-                self.__nested_zips_limit_reached = True
-            else:
-                self.__nested_zips_limit_reached = False
->>>>>>> 740e31e0
+
 
     def __set_zip_status(self):
         if self.__ratio > self.__ratio_threshold:
             self.__is_dangerous = True
         elif self.__nested_zips_limit_reached:
-<<<<<<< HEAD
             self.__is_dangerous = True  # pragma: no cover
         elif self.__killswitch:
             self.__is_dangerous = True  # pragma: no cover
-=======
-            self.__is_dangerous = True
-        elif self.__killswitch:
-            self.__is_dangerous = True
->>>>>>> 740e31e0
         elif (
             not self.__symlinks_allowed and self.__symlink_found
         ) or self.__directory_travelsal:
@@ -189,11 +178,7 @@
         try:
             self.__compressed_size_str = DefuseZip.format_bytes(self.__compressed_size)
             self.__uncompressed_size_str = DefuseZip.format_bytes(self.__zipsize)
-<<<<<<< HEAD
         except KeyError:  # pragma: no cover
-=======
-        except KeyError:
->>>>>>> 740e31e0
             self.__uncompressed_size_str = "TOO LARGE TO SHOW"
 
         self.__output = {
@@ -222,11 +207,7 @@
 
         try:
             self.__ratio = self.__zipsize / self.__compressed_size
-<<<<<<< HEAD
         except ZeroDivisionError:  # pragma: no cover
-=======
-        except ZeroDivisionError:
->>>>>>> 740e31e0
             self.__ratio = 0.00
 
         self.__scan_completed = True
